--- conflicted
+++ resolved
@@ -539,25 +539,15 @@
             .ok_or(Exceptions::indexOutOfBounds)?
             .getFinderPattern()
             .as_ref()
-<<<<<<< HEAD
-            .ok_or(Exceptions::IllegalStateException(None))?
+            .ok_or(Exceptions::illegalState)?
             .getPoints();
-=======
-            .ok_or(Exceptions::illegalState)?
-            .getRXingResultPoints();
->>>>>>> 7b891bd8
         let lastPoints = pairs
             .last()
             .ok_or(Exceptions::indexOutOfBounds)?
             .getFinderPattern()
             .as_ref()
-<<<<<<< HEAD
-            .ok_or(Exceptions::IllegalStateException(None))?
+            .ok_or(Exceptions::illegalState)?
             .getPoints();
-=======
-            .ok_or(Exceptions::illegalState)?
-            .getRXingResultPoints();
->>>>>>> 7b891bd8
 
         let mut result = RXingResult::new(
             &resultingString,
