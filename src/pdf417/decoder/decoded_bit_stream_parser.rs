#![allow(deprecated)]
/*
 * Copyright 2009 ZXing authors
 *
 * Licensed under the Apache License, Version 2.0 (the "License");
 * you may not use this file except in compliance with the License.
 * You may obtain a copy of the License at
 *
 *      http://www.apache.org/licenses/LICENSE-2.0
 *
 * Unless required by applicable law or agreed to in writing, software
 * distributed under the License is distributed on an "AS IS" BASIS,
 * WITHOUT WARRANTIES OR CONDITIONS OF ANY KIND, either express or implied.
 * See the License for the specific language governing permissions and
 * limitations under the License.
 */

use num::{self, bigint::ToBigUint, BigUint};
use std::rc::Rc;

use crate::{
    common::{DecoderRXingResult, ECIStringBuilder, Result},
    pdf417::PDF417RXingResultMetadata,
    Exceptions,
};

/**
 * <p>This class contains the methods for decoding the PDF417 codewords.</p>
 *
 * @author SITA Lab (kevin.osullivan@sita.aero)
 * @author Guenther Grau
 */

#[derive(Clone, Copy, PartialEq, Eq)]
enum Mode {
    Alpha,
    Lower,
    Mixed,
    Punct,
    AlphaShift,
    PunctShift,
}

const TEXT_COMPACTION_MODE_LATCH: u32 = 900;
const BYTE_COMPACTION_MODE_LATCH: u32 = 901;
const NUMERIC_COMPACTION_MODE_LATCH: u32 = 902;
const BYTE_COMPACTION_MODE_LATCH_6: u32 = 924;
const ECI_USER_DEFINED: u32 = 925;
const ECI_GENERAL_PURPOSE: u32 = 926;
const ECI_CHARSET: u32 = 927;
const BEGIN_MACRO_PDF417_CONTROL_BLOCK: u32 = 928;
const BEGIN_MACRO_PDF417_OPTIONAL_FIELD: u32 = 923;
const MACRO_PDF417_TERMINATOR: u32 = 922;
const MODE_SHIFT_TO_BYTE_COMPACTION_MODE: u32 = 913;
const MAX_NUMERIC_CODEWORDS: usize = 15;

const MACRO_PDF417_OPTIONAL_FIELD_FILE_NAME: u32 = 0;
const MACRO_PDF417_OPTIONAL_FIELD_SEGMENT_COUNT: u32 = 1;
const MACRO_PDF417_OPTIONAL_FIELD_TIME_STAMP: u32 = 2;
const MACRO_PDF417_OPTIONAL_FIELD_SENDER: u32 = 3;
const MACRO_PDF417_OPTIONAL_FIELD_ADDRESSEE: u32 = 4;
const MACRO_PDF417_OPTIONAL_FIELD_FILE_SIZE: u32 = 5;
const MACRO_PDF417_OPTIONAL_FIELD_CHECKSUM: u32 = 6;

const PRE_TEXT_COMPACTION_MODE_LATCH: u32 = TEXT_COMPACTION_MODE_LATCH - 1;

const PL: u32 = 25;
const LL: u32 = 27;
const AS: u32 = 27;
const ML: u32 = 28;
const AL: u32 = 28;
const PS: u32 = 29;
const PAL: u32 = 29;

const PUNCT_CHARS: [char; 29] = [
    ';', '<', '>', '@', '[', '\\', ']', '_', '`', '~', '!', '\r', '\t', ',', ':', '\n', '-', '.',
    '$', '/', '"', '|', '*', '(', ')', '?', '{', '}', '\'',
];

const MIXED_CHARS: [char; 25] = [
    '0', '1', '2', '3', '4', '5', '6', '7', '8', '9', '&', '\r', '\t', ',', ':', '#', '-', '.',
    '$', '/', '+', '%', '*', '=', '^',
];

use once_cell::sync::Lazy;

/**
 * Table containing values for the exponent of 900.
 * This is used in the numeric compaction decode algorithm.
 */
static EXP900: Lazy<Vec<BigUint>> = Lazy::new(|| {
    const EXP_LEN: usize = 16;
    let mut exp900 = Vec::with_capacity(EXP_LEN); //[0;16];
    exp900.push(ToBigUint::to_biguint(&1).unwrap_or_default());
    let nineHundred = ToBigUint::to_biguint(&900).unwrap_or_default();
    exp900.push(nineHundred);
    let mut i = 2;
    while i < EXP_LEN {
        exp900.push(&exp900[i - 1] * 900_u32);

        i += 1;
    }

    exp900
});

const NUMBER_OF_SEQUENCE_CODEWORDS: usize = 2;

pub fn decode(codewords: &[u32], ecLevel: &str) -> Result<DecoderRXingResult> {
    let mut result = ECIStringBuilder::with_capacity(codewords.len() * 2);
    let mut codeIndex = textCompaction(codewords, 1, &mut result)?;
    let mut resultMetadata = PDF417RXingResultMetadata::default();
    while codeIndex < codewords[0] as usize {
        let code = codewords[codeIndex];
        codeIndex += 1;
        match code {
            TEXT_COMPACTION_MODE_LATCH => {
                codeIndex = textCompaction(codewords, codeIndex, &mut result)?
            }
            BYTE_COMPACTION_MODE_LATCH | BYTE_COMPACTION_MODE_LATCH_6 => {
                codeIndex = byteCompaction(code, codewords, codeIndex, &mut result)?
            }
            MODE_SHIFT_TO_BYTE_COMPACTION_MODE => {
                result.append_char(char::from_u32(codewords[codeIndex]).ok_or(Exceptions::parse)?);
                codeIndex += 1;
            }
            NUMERIC_COMPACTION_MODE_LATCH => {
                codeIndex = numericCompaction(codewords, codeIndex, &mut result)?
            }
            ECI_CHARSET => {
                result.appendECI(codewords[codeIndex])?;
                codeIndex += 1;
            }
            ECI_GENERAL_PURPOSE =>
            // Can't do anything with generic ECI; skip its 2 characters
            {
                codeIndex += 2
            }
            ECI_USER_DEFINED =>
            // Can't do anything with user ECI; skip its 1 character
            {
                codeIndex += 1
            }
            BEGIN_MACRO_PDF417_CONTROL_BLOCK => {
                codeIndex = decodeMacroBlock(codewords, codeIndex, &mut resultMetadata)?
            }
            BEGIN_MACRO_PDF417_OPTIONAL_FIELD | MACRO_PDF417_TERMINATOR =>
            // Should not see these outside a macro block
            {
                return Err(Exceptions::format)
            }
            _ => {
                // Default to text compaction. During testing numerous barcodes
                // appeared to be missing the starting Mode:: In these cases defaulting
                // to text compaction seems to work.
                codeIndex -= 1;
                codeIndex = textCompaction(codewords, codeIndex, &mut result)?;
            }
        }
    }

    result = result.build_result();

    if result.is_empty() && resultMetadata.getFileId().is_empty() {
        return Err(Exceptions::format);
    }

    let mut decoderRXingResult = DecoderRXingResult::new(
        Vec::new(),
        result.to_string(),
        Vec::new(),
        ecLevel.to_owned(),
    );
    decoderRXingResult.setOther(Some(Rc::new(resultMetadata)));

    Ok(decoderRXingResult)
}

pub fn decodeMacroBlock(
    codewords: &[u32],
    codeIndex: usize,
    resultMetadata: &mut PDF417RXingResultMetadata,
) -> Result<usize> {
    let mut codeIndex = codeIndex;
    if codeIndex + NUMBER_OF_SEQUENCE_CODEWORDS > codewords[0] as usize {
        // we must have at least two bytes left for the segment index
        return Err(Exceptions::format);
    }
    let mut segmentIndexArray = [0; NUMBER_OF_SEQUENCE_CODEWORDS];
    for seq in segmentIndexArray
        .iter_mut()
        .take(NUMBER_OF_SEQUENCE_CODEWORDS)
    {
        *seq = codewords[codeIndex];
        codeIndex += 1;
    }
    let segmentIndexString =
        decodeBase900toBase10(&segmentIndexArray, NUMBER_OF_SEQUENCE_CODEWORDS)?;
    if segmentIndexString.is_empty() {
        resultMetadata.setSegmentIndex(0);
    } else if let Ok(parsed_int) = segmentIndexString.parse::<usize>() {
        resultMetadata.setSegmentIndex(parsed_int);
    } else {
        // too large; bad input?
        return Err(Exceptions::format);
    }

    // Decoding the fileId codewords as 0-899 numbers, each 0-filled to width 3. This follows the spec
    // (See ISO/IEC 15438:2015 Annex H.6) and preserves all info, but some generators (e.g. TEC-IT) write
    // the fileId using text compaction, so in those cases the fileId will appear mangled.
    let mut fileId = String::new();
    while codeIndex < codewords[0] as usize
        && codeIndex < codewords.len()
        && codewords[codeIndex] != MACRO_PDF417_TERMINATOR
        && codewords[codeIndex] != BEGIN_MACRO_PDF417_OPTIONAL_FIELD
    {
        fileId.push_str(&format!("{:0>3}", codewords[codeIndex])/*String.format("%03d", codewords[codeIndex])*/);
        codeIndex += 1;
    }
    if fileId.chars().count() == 0 {
        // at least one fileId codeword is required (Annex H.2)
        return Err(Exceptions::format);
    }
    resultMetadata.setFileId(fileId);

    let mut optionalFieldsStart = -1_isize;
    if codewords[codeIndex] == BEGIN_MACRO_PDF417_OPTIONAL_FIELD {
        optionalFieldsStart = codeIndex as isize + 1;
    }

    while codeIndex < codewords[0] as usize {
        match codewords[codeIndex] {
            BEGIN_MACRO_PDF417_OPTIONAL_FIELD => {
                codeIndex += 1;
                match codewords[codeIndex] {
                    MACRO_PDF417_OPTIONAL_FIELD_FILE_NAME => {
                        let mut fileName = ECIStringBuilder::new();
                        codeIndex = textCompaction(codewords, codeIndex + 1, &mut fileName)?;
                        fileName = fileName.build_result();
                        resultMetadata.setFileName(fileName.to_string());
                    }
                    MACRO_PDF417_OPTIONAL_FIELD_SENDER => {
                        let mut sender = ECIStringBuilder::new();
                        codeIndex = textCompaction(codewords, codeIndex + 1, &mut sender)?;
                        sender = sender.build_result();
                        resultMetadata.setSender(sender.to_string());
                    }
                    MACRO_PDF417_OPTIONAL_FIELD_ADDRESSEE => {
                        let mut addressee = ECIStringBuilder::new();
                        codeIndex = textCompaction(codewords, codeIndex + 1, &mut addressee)?;
                        addressee = addressee.build_result();
                        resultMetadata.setAddressee(addressee.to_string());
                    }
                    MACRO_PDF417_OPTIONAL_FIELD_SEGMENT_COUNT => {
                        let mut segmentCount = ECIStringBuilder::new();
                        codeIndex = numericCompaction(codewords, codeIndex + 1, &mut segmentCount)?;
                        segmentCount = segmentCount.build_result();
                        let Ok(parsed_segment_count) = segmentCount.to_string().parse() else {
                            return Err(Exceptions::format);
                        };
                        resultMetadata.setSegmentCount(parsed_segment_count);
                    }
                    MACRO_PDF417_OPTIONAL_FIELD_TIME_STAMP => {
                        let mut timestamp = ECIStringBuilder::new();
                        codeIndex = numericCompaction(codewords, codeIndex + 1, &mut timestamp)?;
                        timestamp = timestamp.build_result();
                        let Ok(parsed_timestamp) = timestamp.to_string().parse() else {
                            return Err(Exceptions::format);
                        };
                        resultMetadata.setTimestamp(parsed_timestamp);
                    }
                    MACRO_PDF417_OPTIONAL_FIELD_CHECKSUM => {
                        let mut checksum = ECIStringBuilder::new();
                        codeIndex = numericCompaction(codewords, codeIndex + 1, &mut checksum)?;
                        checksum = checksum.build_result();
                        let Ok(parsed_checksum ) = checksum.to_string().parse() else {
                            return Err(Exceptions::format);
                        };
                        resultMetadata.setChecksum(parsed_checksum);
                    }
                    MACRO_PDF417_OPTIONAL_FIELD_FILE_SIZE => {
                        let mut fileSize = ECIStringBuilder::new();
                        codeIndex = numericCompaction(codewords, codeIndex + 1, &mut fileSize)?;
                        fileSize = fileSize.build_result();
                        let Ok(parsed_file_size)= fileSize.to_string().parse() else {
                            return Err(Exceptions::format);
                        };
                        resultMetadata.setFileSize(parsed_file_size);
                    }
                    _ => return Err(Exceptions::format),
                }
            }
            MACRO_PDF417_TERMINATOR => {
                codeIndex += 1;
                resultMetadata.setLastSegment(true);
            }
            _ => return Err(Exceptions::format),
        }
    }

    // copy optional fields to additional options
    if optionalFieldsStart != -1 {
        let mut optionalFieldsLength = codeIndex - optionalFieldsStart as usize;
        if resultMetadata.isLastSegment() {
            // do not include terminator
            optionalFieldsLength -= 1;
        }

        resultMetadata.setOptionalData(
            codewords[optionalFieldsStart as usize
                ..(optionalFieldsStart + optionalFieldsLength as isize) as usize]
                .to_vec(),
        );
    }

    Ok(codeIndex)
}

/**
 * Text Compaction mode (see 5.4.1.5) permits all printable ASCII characters to be
 * encoded, i.e. values 32 - 126 inclusive in accordance with ISO/IEC 646 (IRV), as
 * well as selected control characters.
 *
 * @param codewords The array of codewords (data + error)
 * @param codeIndex The current index into the codeword array.
 * @param result    The decoded data is appended to the result.
 * @return The next index into the codeword array.
 */
fn textCompaction(
    codewords: &[u32],
    codeIndex: usize,
    result: &mut ECIStringBuilder,
) -> Result<usize> {
    let mut codeIndex = codeIndex;
    // 2 character per codeword
    let mut textCompactionData = vec![0; (codewords[0] as usize - codeIndex) * 2];
    // Used to hold the byte compaction value if there is a mode shift
    let mut byteCompactionData = vec![0; (codewords[0] as usize - codeIndex) * 2];

    let mut index = 0;
    let mut end = false;
    let mut subMode = Mode::Alpha;

    while (codeIndex < codewords[0] as usize) && !end {
        let mut code = codewords[codeIndex];
        codeIndex += 1;

        match code {
            ..=PRE_TEXT_COMPACTION_MODE_LATCH => {
                textCompactionData[index] = code / 30;
                textCompactionData[index + 1] = code % 30;
                index += 2;
            }
            TEXT_COMPACTION_MODE_LATCH => {
                // reinitialize text compaction mode to alpha sub mode
                textCompactionData[index] = TEXT_COMPACTION_MODE_LATCH;
                index += 1;
            }
            BYTE_COMPACTION_MODE_LATCH
            | BYTE_COMPACTION_MODE_LATCH_6
            | NUMERIC_COMPACTION_MODE_LATCH
            | BEGIN_MACRO_PDF417_CONTROL_BLOCK
            | BEGIN_MACRO_PDF417_OPTIONAL_FIELD
            | MACRO_PDF417_TERMINATOR => {
                codeIndex -= 1;
                end = true;
            }
            MODE_SHIFT_TO_BYTE_COMPACTION_MODE => {
                // The Mode Shift codeword 913 shall cause a temporary
                // switch from Text Compaction mode to Byte Compaction Mode::
                // This switch shall be in effect for only the next codeword,
                // after which the mode shall revert to the prevailing sub-mode
                // of the Text Compaction Mode:: Codeword 913 is only available
                // in Text Compaction mode; its use is described in 5.4.2.4.
                textCompactionData[index] = MODE_SHIFT_TO_BYTE_COMPACTION_MODE;
                code = codewords[codeIndex];
                codeIndex += 1;
                byteCompactionData[index] = code;
                index += 1;
            }
            ECI_CHARSET => {
                subMode = decodeTextCompaction(
                    &textCompactionData,
                    &byteCompactionData,
                    index,
                    result,
                    subMode,
                )
                .ok_or(Exceptions::illegalState)?;
                result.appendECI(codewords[codeIndex])?;
                codeIndex += 1;
                textCompactionData = vec![0; (codewords[0] as usize - codeIndex) * 2];
                byteCompactionData = vec![0; (codewords[0] as usize - codeIndex) * 2];
                index = 0;
            }
            _ => {}
        }
    }
    decodeTextCompaction(
        &textCompactionData,
        &byteCompactionData,
        index,
        result,
        subMode,
    );

    Ok(codeIndex)
}

/**
 * The Text Compaction mode includes all the printable ASCII characters
 * (i.e. values from 32 to 126) and three ASCII control characters: HT or tab
 * (ASCII value 9), LF or line feed (ASCII value 10), and CR or carriage
 * return (ASCII value 13). The Text Compaction mode also includes various latch
 * and shift characters which are used exclusively within the Mode:: The Text
 * Compaction mode encodes up to 2 characters per codeword. The compaction rules
 * for converting data into PDF417 codewords are defined in 5.4.2.2. The sub-mode
 * switches are defined in 5.4.2.3.
 *
 * @param textCompactionData The text compaction data.
 * @param byteCompactionData The byte compaction data if there
 *                           was a mode shift.
 * @param length             The size of the text compaction and byte compaction data.
 * @param result             The decoded data is appended to the result.
 * @param startMode          The mode in which decoding starts
 * @return The mode in which decoding ended
 */
fn decodeTextCompaction(
    textCompactionData: &[u32],
    byteCompactionData: &[u32],
    length: usize,
    result: &mut ECIStringBuilder,
    startMode: Mode,
) -> Option<Mode> {
    // Beginning from an initial state
    // The default compaction mode for PDF417 in effect at the start of each symbol shall always be Text
    // Compaction mode Alpha sub-mode (uppercase alphabetic). A latch codeword from another mode to the Text
    // Compaction mode shall always switch to the Text Compaction Alpha sub-Mode::
    let mut subMode = startMode;
    let mut priorToShiftMode = startMode;
    let mut latchedMode = startMode;
    let mut i = 0;
    const PRE_PL: u32 = PL - 1;
    const PRE_PAL: u32 = PAL - 1;
    while i < length {
        let subModeCh = textCompactionData[i];
        let mut ch = 0 as char;
        match subMode {
            Mode::Alpha =>
            // Alpha (uppercase alphabetic)
            {
                match subModeCh {
                    // Upper case Alpha Character
                    0..=25 => ch = char::from_u32('A' as u32 + subModeCh)?,
                    26 => ch = ' ',
                    LL => {
                        subMode = Mode::Lower;
                        latchedMode = subMode;
                    }
                    ML => {
                        subMode = Mode::Mixed;
                        latchedMode = subMode;
                    }
                    PS => {
                        // Shift to punctuation
                        priorToShiftMode = subMode;
                        subMode = Mode::PunctShift;
                    }
                    MODE_SHIFT_TO_BYTE_COMPACTION_MODE => {
                        result.append_char(char::from_u32(byteCompactionData[i])?)
                    }
                    TEXT_COMPACTION_MODE_LATCH => {
                        subMode = Mode::Alpha;
                        latchedMode = subMode;
                    }
                    _ => {}
                }
            }

            Mode::Lower =>
            // Lower (lowercase alphabetic)
            {
                match subModeCh {
                    ..=25 => ch = char::from_u32('a' as u32 + subModeCh)?,
                    26 => ch = ' ',
                    AS => {
                        // Shift to alpha
                        priorToShiftMode = subMode;
                        subMode = Mode::AlphaShift;
                    }
                    ML => {
                        subMode = Mode::Mixed;
                        latchedMode = subMode;
                    }
                    PS => {
                        // Shift to punctuation
                        priorToShiftMode = subMode;
                        subMode = Mode::PunctShift;
                    }
                    MODE_SHIFT_TO_BYTE_COMPACTION_MODE => {
                        result.append_char(char::from_u32(byteCompactionData[i])?)
                    }
                    TEXT_COMPACTION_MODE_LATCH => {
                        subMode = Mode::Alpha;
                        latchedMode = subMode;
                    }
                    _ => {}
                }
            }

            Mode::Mixed =>
            // Mixed (numeric and some punctuation)
            {
                match subModeCh {
                    0..=PRE_PL => ch = MIXED_CHARS[subModeCh as usize],
                    PL => {
                        subMode = Mode::Punct;
                        latchedMode = subMode;
                    }
                    26 => ch = ' ',
                    LL => {
                        subMode = Mode::Lower;
                        latchedMode = subMode;
                    }
                    AL | TEXT_COMPACTION_MODE_LATCH => {
                        subMode = Mode::Alpha;
                        latchedMode = subMode;
                    }
                    PS => {
                        // Shift to punctuation
                        priorToShiftMode = subMode;
                        subMode = Mode::PunctShift;
                    }
                    MODE_SHIFT_TO_BYTE_COMPACTION_MODE => {
                        result.append_char(char::from_u32(byteCompactionData[i])?)
                    }
                    _ => {}
                }
            }

            Mode::Punct =>
            // Punctuation
            {
                match subModeCh {
                    ..=PRE_PAL => ch = PUNCT_CHARS[subModeCh as usize],
                    PAL | TEXT_COMPACTION_MODE_LATCH => {
                        subMode = Mode::Alpha;
                        latchedMode = subMode;
                    }
                    MODE_SHIFT_TO_BYTE_COMPACTION_MODE => {
                        result.append_char(char::from_u32(byteCompactionData[i])?)
                    }
                    _ => {}
                }
            }

            Mode::AlphaShift => {
                // Restore sub-mode
                subMode = priorToShiftMode;

                match subModeCh {
                    ..=25 => ch = char::from_u32('A' as u32 + subModeCh)?,
                    26 => ch = ' ',
                    TEXT_COMPACTION_MODE_LATCH => subMode = Mode::Alpha,
                    _ => {}
                }
            }

            Mode::PunctShift => {
                // Restore sub-mode
                subMode = priorToShiftMode;

                match subModeCh {
                    ..=PRE_PAL => ch = PUNCT_CHARS[subModeCh as usize],
                    PAL | TEXT_COMPACTION_MODE_LATCH => subMode = Mode::Alpha,
                    MODE_SHIFT_TO_BYTE_COMPACTION_MODE =>
                    // PS before Shift-to-Byte is used as a padding character,
                    // see 5.4.2.4 of the specification
                    {
                        result.append_char(char::from_u32(byteCompactionData[i])?)
                    }
                    _ => {}
                }
            }
        }
        if ch as u32 != 0 {
            // Append decoded character to result
            result.append_char(ch);
        }
        i += 1;
    }
    Some(latchedMode)
}

/**
 * Byte Compaction mode (see 5.4.3) permits all 256 possible 8-bit byte values to be encoded.
 * This includes all ASCII characters value 0 to 127 inclusive and provides for international
 * character set support.
 *
 * @param mode      The byte compaction mode i.e. 901 or 924
 * @param codewords The array of codewords (data + error)
 * @param codeIndex The current index into the codeword array.
 * @param result    The decoded data is appended to the result.
 * @return The next index into the codeword array.
 */
fn byteCompaction(
    mode: u32,
    codewords: &[u32],
    codeIndex: usize,
    result: &mut ECIStringBuilder,
) -> Result<usize> {
    let mut end = false;
    let mut codeIndex = codeIndex;

    while codeIndex < codewords[0] as usize && !end {
        //handle leading ECIs
        while codeIndex < codewords[0] as usize && codewords[codeIndex] == ECI_CHARSET {
            codeIndex += 1;
            result.appendECI(codewords[codeIndex])?;
            codeIndex += 1;
        }

        if codeIndex >= codewords[0] as usize || codewords[codeIndex] >= TEXT_COMPACTION_MODE_LATCH
        {
            end = true;
        } else {
            //decode one block of 5 codewords to 6 bytes
            let mut value: u64 = 0;
            let mut count = 0;
            loop {
                value = 900 * value + codewords[codeIndex] as u64;
                codeIndex += 1;
                count += 1;
                if !(count < 5
                    && codeIndex < codewords[0] as usize
                    && codewords[codeIndex] < TEXT_COMPACTION_MODE_LATCH)
                {
                    break;
                }
            }
            if count == 5
                && (mode == BYTE_COMPACTION_MODE_LATCH_6
                    || codeIndex < codewords[0] as usize
                        && codewords[codeIndex] < TEXT_COMPACTION_MODE_LATCH)
            {
                for i in 0..6 {
                    result.append_byte((value >> (8 * (5 - i))) as u8);
                }
            } else {
                codeIndex -= count;
                while (codeIndex < codewords[0] as usize) && !end {
                    let code = codewords[codeIndex];
                    codeIndex += 1;
                    if code < TEXT_COMPACTION_MODE_LATCH {
                        result.append_byte(code as u8);
                    } else if code == ECI_CHARSET {
                        result.appendECI(codewords[codeIndex])?;
                        codeIndex += 1;
                    } else {
                        codeIndex -= 1;
                        end = true;
                    }
                }
            }
        }
    }
    Ok(codeIndex)
}

/**
 * Numeric Compaction mode (see 5.4.4) permits efficient encoding of numeric data strings.
 *
 * @param codewords The array of codewords (data + error)
 * @param codeIndex The current index into the codeword array.
 * @param result    The decoded data is appended to the result.
 * @return The next index into the codeword array.
 */
fn numericCompaction(
    codewords: &[u32],
    codeIndex: usize,
    result: &mut ECIStringBuilder,
) -> Result<usize> {
    let mut count = 0;
    let mut end = false;
    let mut codeIndex = codeIndex;

    let mut numericCodewords = [0; MAX_NUMERIC_CODEWORDS];

    while codeIndex < codewords[0] as usize && !end {
        let code = codewords[codeIndex];
        codeIndex += 1;
        if codeIndex == codewords[0] as usize {
            end = true;
        }
        match code {
            ..=PRE_TEXT_COMPACTION_MODE_LATCH => {
                numericCodewords[count] = code;
                count += 1;
            }
            TEXT_COMPACTION_MODE_LATCH
            | BYTE_COMPACTION_MODE_LATCH
            | BYTE_COMPACTION_MODE_LATCH_6
            | BEGIN_MACRO_PDF417_CONTROL_BLOCK
            | BEGIN_MACRO_PDF417_OPTIONAL_FIELD
            | MACRO_PDF417_TERMINATOR
            | ECI_CHARSET => {
                codeIndex -= 1;
                end = true;
            }
            _ => {}
        }

        if (count % MAX_NUMERIC_CODEWORDS == 0 || code == NUMERIC_COMPACTION_MODE_LATCH || end)
            && count > 0
        {
            // Re-invoking Numeric Compaction mode (by using codeword 902
            // while in Numeric Compaction mode) serves  to terminate the
            // current Numeric Compaction mode grouping as described in 5.4.4.2,
            // and then to start a new one grouping.
            result.append_string(&decodeBase900toBase10(&numericCodewords, count)?);
            count = 0;
        }
    }
    Ok(codeIndex)
}

/**
 * Convert a list of Numeric Compacted codewords from Base 900 to Base 10.
 *
 * @param codewords The array of codewords
 * @param count     The number of codewords
 * @return The decoded string representing the Numeric data.
 */
/*
  EXAMPLE
  Encode the fifteen digit numeric string 000213298174000
  Prefix the numeric string with a 1 and set the initial value of
  t = 1 000 213 298 174 000
  Calculate codeword 0
  d0 = 1 000 213 298 174 000 mod 900 = 200

  t = 1 000 213 298 174 000 div 900 = 1 111 348 109 082
  Calculate codeword 1
  d1 = 1 111 348 109 082 mod 900 = 282

  t = 1 111 348 109 082 div 900 = 1 234 831 232
  Calculate codeword 2
  d2 = 1 234 831 232 mod 900 = 632

  t = 1 234 831 232 div 900 = 1 372 034
  Calculate codeword 3
  d3 = 1 372 034 mod 900 = 434

  t = 1 372 034 div 900 = 1 524
  Calculate codeword 4
  d4 = 1 524 mod 900 = 624

  t = 1 524 div 900 = 1
  Calculate codeword 5
  d5 = 1 mod 900 = 1
  t = 1 div 900 = 0
  Codeword sequence is: 1, 624, 434, 632, 282, 200

  Decode the above codewords involves
    1 x 900 power of 5 + 624 x 900 power of 4 + 434 x 900 power of 3 +
  632 x 900 power of 2 + 282 x 900 power of 1 + 200 x 900 power of 0 = 1000213298174000

  Remove leading 1 =>  RXingResult is 000213298174000
*/
<<<<<<< HEAD
fn decodeBase900toBase10(codewords: &[u32], count: usize) -> Result<String, Exceptions> {
    let mut result = 0.to_biguint().ok_or(Exceptions::arithmetic)?;
=======
fn decodeBase900toBase10(codewords: &[u32], count: usize) -> Result<String> {
    let mut result = 0
        .to_biguint()
        .ok_or(Exceptions::ArithmeticException(None))?;
>>>>>>> 118da166
    for i in 0..count {
        result +=
            &EXP900[count - i - 1] * (codewords[i].to_biguint().ok_or(Exceptions::arithmetic)?);
    }
    let resultString = result.to_string();
    if !resultString.starts_with('1') {
        return Err(Exceptions::format);
    }
    Ok(resultString[1..].to_owned())
}<|MERGE_RESOLUTION|>--- conflicted
+++ resolved
@@ -767,15 +767,10 @@
 
   Remove leading 1 =>  RXingResult is 000213298174000
 */
-<<<<<<< HEAD
-fn decodeBase900toBase10(codewords: &[u32], count: usize) -> Result<String, Exceptions> {
-    let mut result = 0.to_biguint().ok_or(Exceptions::arithmetic)?;
-=======
 fn decodeBase900toBase10(codewords: &[u32], count: usize) -> Result<String> {
     let mut result = 0
         .to_biguint()
         .ok_or(Exceptions::ArithmeticException(None))?;
->>>>>>> 118da166
     for i in 0..count {
         result +=
             &EXP900[count - i - 1] * (codewords[i].to_biguint().ok_or(Exceptions::arithmetic)?);
