--- conflicted
+++ resolved
@@ -182,15 +182,10 @@
     pub(super) fn writeNextTriplet(
         context: &mut EncoderContext,
         buffer: &mut String,
-<<<<<<< HEAD
-    ) -> Result<(), Exceptions> {
-        context.writeCodewords(&Self::encodeToCodewords(buffer).ok_or(Exceptions::format)?);
-=======
     ) -> Result<()> {
         context.writeCodewords(
             &Self::encodeToCodewords(buffer).ok_or(Exceptions::FormatException(None))?,
         );
->>>>>>> 118da166
         buffer.replace_range(0..3, "");
         // buffer.delete(0, 3);
         Ok(())
